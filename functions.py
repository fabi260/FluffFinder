--- conflicted
+++ resolved
@@ -4,14 +4,10 @@
 from krippendorff import alpha
 from bootstrap_alpha import bootstrap
 import numpy as np
-<<<<<<< HEAD
-import anthropic
-=======
 from langchain_anthropic import ChatAnthropic
 from langchain_community.chat_models import ChatDeepInfra
 from langchain_core.messages import HumanMessage, SystemMessage, AIMessage
 from langchain_openai import ChatOpenAI
->>>>>>> 771a69f0
 
 # Load environment variables from the .env file
 load_dotenv()
@@ -23,7 +19,7 @@
 # Mapping of easy model names to actual model identifiers
 MODEL_MAPPING = {
     "mistral7b": {"model": "mistralai/Mistral-7B-Instruct-v0.3", "provider": "deepinfra"},
-    "mixtral8x22b": {"model": "mistralai/Mistral-7B-Instruct-v0.3", "provider": "deepinfra"},
+    "mixtral8x22b": {"model": "mistralai/Mixtral-8x22B-Instruct-v0.1", "provider": "deepinfra"},
     "llama370b": {"model": "meta-llama/Meta-Llama-3-70B-Instruct", "provider": "deepinfra"},
     "llama38b": {"model": "meta-llama/Meta-Llama-3-8B-Instruct", "provider": "deepinfra"},
     "claude3opus": {"model": "claude-3-opus-20240229", "provider": "anthropic"},
@@ -62,24 +58,6 @@
         print(f"Error: {e}")
         return None
 
-<<<<<<< HEAD
-def anthropic_completion(messages, model, temperature):
-    try:
-        # Assuming you have configured the anthropic client
-        completion = anthropic.Client(api_key="sk-ant-api03").completion(
-            model=model,
-            temperature=temperature,
-            messages=messages
-        )
-        return completion['choices'][0]['message']['content']
-    except Exception as e:
-        print(f"Error: {e}")
-        return None
-
-# Function to get completion from the specified model
-def get_completion(messages, model, temperature): ##TODO: Add llama and claude models and properly integrate their keys
-    prompt = "\n".join([msg["content"] for msg in messages]) # Combine messages into a single prompt for llama and claude models
-=======
 # Anthropic completion
 def anthropic_completion(model, prompt, temperature):
     llm = ChatAnthropic(model=model, temperature=temperature)
@@ -89,7 +67,6 @@
     except Exception as e:
         print(f"Error: {e}")
         return None
->>>>>>> 771a69f0
     
 # Main function to get completion from the specified model
 def get_completion(messages, model, temperature, api_key=None):
@@ -150,26 +127,6 @@
         return score, reason.strip()
 
 def multi_agent_score(text, model, temperature, reason=False, print=False):
-    # Agent 1 completion
-    messages = [
-        {"role": "system", "content": BASE_INSTRUCTION + VANILLA_SCORE_INSTRUCTION},
-        {"role": "user", "content": text}
-    ]
-    score_content = get_completion(messages, model, temperature)
-
-    # Agent 2 response
-    messages = [
-        {"role": "system", "content": BASE_INSTRUCTION + VANILLA_SCORE_INSTRUCTION},
-        {"role": "user", "content": text}
-    ]
-    score_content = get_completion(messages, model, temperature)
-
-    # Moderator summary
-    messages = [
-        {"role": "system", "content": BASE_INSTRUCTION + VANILLA_SCORE_INSTRUCTION},
-        {"role": "user", "content": text}
-    ]
-    score_content = get_completion(messages, model, temperature)
 
 
 # Kippendorff's alpha analysis
